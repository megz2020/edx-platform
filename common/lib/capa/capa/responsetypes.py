--- conflicted
+++ resolved
@@ -1853,10 +1853,7 @@
     """
 
     DEFAULT_QUEUE = 'open-ended'
-<<<<<<< HEAD
-=======
     DEFAULT_MESSAGE_QUEUE = 'open-ended-message'
->>>>>>> d0221808
     response_tag = 'openendedresponse'
     allowed_inputfields = ['openendedinput']
     max_inputfields = 1
@@ -1868,23 +1865,17 @@
         xml = self.xml
         self.url = xml.get('url', None)
         self.queue_name = xml.get('queuename', self.DEFAULT_QUEUE)
-<<<<<<< HEAD
-=======
         self.message_queue_name = xml.get('message-queuename', self.DEFAULT_MESSAGE_QUEUE)
->>>>>>> d0221808
 
         # The openendedparam tag encapsulates all grader settings
         oeparam = self.xml.find('openendedparam')
         prompt = self.xml.find('prompt')
         rubric = self.xml.find('openendedrubric')
 
-<<<<<<< HEAD
-=======
         #This is needed to attach feedback to specific responses later
         self.submission_id=None
         self.grader_id=None
 
->>>>>>> d0221808
         if oeparam is None:
             raise ValueError("No oeparam found in problem xml.")
         if prompt is None:
@@ -1931,41 +1922,28 @@
             # response types)
         except TypeError, ValueError:
             log.exception("Grader payload %r is not a json object!", grader_payload)
-<<<<<<< HEAD
-=======
 
         self.initial_display = find_with_default(oeparam, 'initial_display', '')
         self.answer = find_with_default(oeparam, 'answer_display', 'No answer given.')
 
->>>>>>> d0221808
         parsed_grader_payload.update({
             'location' : self.system.location,
             'course_id' : self.system.course_id,
             'prompt' : prompt_string,
             'rubric' : rubric_string,
-<<<<<<< HEAD
-        })
-=======
             'initial_display' : self.initial_display,
             'answer' : self.answer,
             })
->>>>>>> d0221808
+
         updated_grader_payload = json.dumps(parsed_grader_payload)
 
         self.payload = {'grader_payload': updated_grader_payload}
 
-<<<<<<< HEAD
-        self.initial_display = find_with_default(oeparam, 'initial_display', '')
-        self.answer = find_with_default(oeparam, 'answer_display', 'No answer given.')
-=======
->>>>>>> d0221808
         try:
             self.max_score = int(find_with_default(oeparam, 'max_score', 1))
         except ValueError:
             self.max_score = 1
 
-<<<<<<< HEAD
-=======
     def handle_message_post(self,event_info):
         """
         Handles a student message post (a reaction to the grade they received from an open ended grader type)
@@ -2020,7 +1998,7 @@
 
         return success, "Successfully submitted your feedback."
 
->>>>>>> d0221808
+
     def get_score(self, student_answers):
 
         try:
@@ -2061,11 +2039,7 @@
         contents.update({
             'student_info': json.dumps(student_info),
             'student_response': submission,
-<<<<<<< HEAD
-            'max_score' : self.max_score
-=======
             'max_score' : self.max_score,
->>>>>>> d0221808
             })
 
         # Submit request. When successful, 'msg' is the prior length of the queue
@@ -2165,10 +2139,7 @@
             """
             return priorities.get(elt[0], default_priority)
 
-<<<<<<< HEAD
-        def format_feedback(feedback_type, value):
-            return """
-=======
+
         def encode_values(feedback_type,value):
             feedback_type=str(feedback_type).encode('ascii', 'ignore')
             if not isinstance(value,basestring):
@@ -2179,13 +2150,11 @@
         def format_feedback(feedback_type, value):
             feedback_type,value=encode_values(feedback_type,value)
             feedback= """
->>>>>>> d0221808
             <div class="{feedback_type}">
             {value}
             </div>
             """.format(feedback_type=feedback_type, value=value)
-<<<<<<< HEAD
-=======
+
             return feedback
 
         def format_feedback_hidden(feedback_type , value):
@@ -2196,17 +2165,13 @@
             </div>
             """.format(feedback_type=feedback_type, value=value)
             return feedback
->>>>>>> d0221808
+
 
         # TODO (vshnayder): design and document the details of this format so
         # that we can do proper escaping here (e.g. are the graders allowed to
         # include HTML?)
 
-<<<<<<< HEAD
-        for tag in ['success', 'feedback']:
-=======
         for tag in ['success', 'feedback', 'submission_id', 'grader_id']:
->>>>>>> d0221808
             if tag not in response_items:
                 return format_feedback('errors', 'Error getting feedback')
 
@@ -2222,12 +2187,7 @@
                 return format_feedback('errors', 'No feedback available')
 
             feedback_lst = sorted(feedback.items(), key=get_priority)
-<<<<<<< HEAD
-            return u"\n".join(format_feedback(k, v) for k, v in feedback_lst)
-        else:
-            return format_feedback('errors', response_items['feedback'])
-
-=======
+
             feedback_list_part1 = u"\n".join(format_feedback(k, v) for k, v in feedback_lst)
         else:
             feedback_list_part1 = format_feedback('errors', response_items['feedback'])
@@ -2237,7 +2197,6 @@
                                          if feedback_type in ['submission_id', 'grader_id']]))
 
         return u"\n".join([feedback_list_part1,feedback_list_part2])
->>>>>>> d0221808
 
     def _format_feedback(self, response_items):
         """
@@ -2255,11 +2214,7 @@
 
         feedback_template = self.system.render_template("open_ended_feedback.html", {
             'grader_type': response_items['grader_type'],
-<<<<<<< HEAD
-            'score': response_items['score'],
-=======
             'score': "{0} / {1}".format(response_items['score'], self.max_score),
->>>>>>> d0221808
             'feedback': feedback,
         })
 
@@ -2293,30 +2248,21 @@
                       " Received score_result = {0}".format(score_result))
             return fail
 
-<<<<<<< HEAD
-        for tag in ['score', 'feedback', 'grader_type', 'success']:
-=======
+
         for tag in ['score', 'feedback', 'grader_type', 'success', 'grader_id', 'submission_id']:
->>>>>>> d0221808
             if tag not in score_result:
                 log.error("External grader message is missing required tag: {0}"
                           .format(tag))
                 return fail
 
         feedback = self._format_feedback(score_result)
-<<<<<<< HEAD
-
-        # HACK: for now, just assume it's correct if you got more than 2/3.
-        # Also assumes that score_result['score'] is an integer.
-        score_ratio = int(score_result['score']) / self.max_score
-=======
+
         self.submission_id=score_result['submission_id']
         self.grader_id=score_result['grader_id']
 
         # HACK: for now, just assume it's correct if you got more than 2/3.
         # Also assumes that score_result['score'] is an integer.
         score_ratio = int(score_result['score']) / float(self.max_score)
->>>>>>> d0221808
         correct = (score_ratio >= 0.66)
 
         #Currently ignore msg and only return feedback (which takes the place of msg)
