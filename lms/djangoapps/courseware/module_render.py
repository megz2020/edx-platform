--- conflicted
+++ resolved
@@ -544,11 +544,7 @@
     # Do not check access when it's a noauth request.
     if getattr(user, 'known', True):
         # Short circuit--if the user shouldn't have access, bail without doing any work
-<<<<<<< HEAD
-        if not has_access(user, descriptor, 'load', course_id):
-=======
         if not has_access(user, 'load', descriptor, course_id):
->>>>>>> 2e36fb29
             return None
 
     (system, student_data) = get_module_system_for_user(
